// Copyright (C) 2024 rk8s authors
// SPDX-License-Identifier: MIT OR Apache-2.0
// Example binary to mount overlay filesystem implemented by libfuse-fs.
// Used by integration tests (fio & IOR) for overlayfs validation.

use clap::Parser;
use libfuse_fs::overlayfs::{OverlayArgs, mount_fs};
use tokio::signal;
use tracing::debug;

#[derive(Parser, Debug)]
#[command(author, version, about = "OverlayFS example for integration tests")]
struct Args {
    /// Mount point path
    #[arg(long)]
    mountpoint: String,
    /// Upper writable layer directory
    #[arg(long)]
    upperdir: String,
    /// Lower read-only layer directories (repeatable)
    #[arg(long)]
    lowerdir: Vec<String>,
    /// Use privileged mount instead of unprivileged (default false)
    #[arg(long, default_value_t = false)]
    privileged: bool,
    /// Options, currently contains uid/gid mapping info
    #[arg(long, short)]
    mapping: Option<String>,
    /// Bind mount: mount_point:host_path or mount_point:host_path:ro
    /// Can be specified multiple times.
    /// Example: --bind volumes:/tmp/host --bind data:/tmp/data:ro
    #[arg(long, value_parser = parse_bind_mount)]
    bind: Vec<BindMountArg>,
    #[arg(long)]
    allow_other: bool,
}

<<<<<<< HEAD
#[derive(Debug, Clone)]
struct BindMountArg {
    mount_point: std::path::PathBuf,
    host_path: std::path::PathBuf,
    readonly: bool,
}

fn parse_bind_mount(s: &str) -> Result<BindMountArg, String> {
    let parts: Vec<&str> = s.split(':').collect();
    
    if parts.len() < 2 || parts.len() > 3 {
        return Err(format!(
            "Invalid bind mount format '{}'. Expected: mount_point:host_path[:ro]",
            s
        ));
    }
    
    let mount_point = std::path::PathBuf::from(parts[0]);
    let host_path = std::path::PathBuf::from(parts[1]);
    let readonly = parts.get(2).map(|&s| s == "ro").unwrap_or(false);
    
    Ok(BindMountArg {
        mount_point,
        host_path,
        readonly,
    })
=======
fn set_log() {
    let log_level = "trace";
    let filter_str = format!("libfuse_fs={}", log_level);
    let filter = tracing_subscriber::EnvFilter::try_from_default_env()
        .unwrap_or_else(|_| tracing_subscriber::EnvFilter::new(filter_str));
    tracing_subscriber::fmt().with_env_filter(filter).init();
>>>>>>> 974d42cd
}

#[tokio::main]
async fn main() {
    let args = Args::parse();
    set_log();
    debug!("Starting overlay filesystem with args: {:?}", args);

    let bind_mounts = args.bind.iter().map(|b| (b.mount_point.clone(), b.host_path.clone(), b.readonly)).collect();

    let mut mount_handle = mount_fs(OverlayArgs {
        name: None::<String>,
        mountpoint: args.mountpoint,
        lowerdir: args.lowerdir,
        upperdir: args.upperdir,
        mapping: args.mapping,
        privileged: args.privileged,
        allow_other: args.allow_other,
        bind_mounts,
    })
    .await;

    let handle = &mut mount_handle;
    tokio::select! {
        res = handle => res.unwrap(),
        _ = signal::ctrl_c() => {
            mount_handle.unmount().await.unwrap();
        }
    }
}<|MERGE_RESOLUTION|>--- conflicted
+++ resolved
@@ -35,7 +35,6 @@
     allow_other: bool,
 }
 
-<<<<<<< HEAD
 #[derive(Debug, Clone)]
 struct BindMountArg {
     mount_point: std::path::PathBuf,
@@ -62,14 +61,14 @@
         host_path,
         readonly,
     })
-=======
+}
+
 fn set_log() {
     let log_level = "trace";
     let filter_str = format!("libfuse_fs={}", log_level);
     let filter = tracing_subscriber::EnvFilter::try_from_default_env()
         .unwrap_or_else(|_| tracing_subscriber::EnvFilter::new(filter_str));
     tracing_subscriber::fmt().with_env_filter(filter).init();
->>>>>>> 974d42cd
 }
 
 #[tokio::main]
